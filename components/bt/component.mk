#
# Component Makefile
#

<<<<<<< HEAD
COMPONENT_ADD_INCLUDEDIRS :=	bluedroid/bta/include			\
				bluedroid/bta/sys/include		\
				bluedroid/btcore/include		\
				bluedroid/device/include		\
				bluedroid/gki/include			\
				bluedroid/hci/include			\
				bluedroid/osi/include			\
				bluedroid/btc/core/include		\
				bluedroid/btc/profile/esp/blufi/include		\
				bluedroid/btc/profile/esp/include		\
				bluedroid/btc/profile/std/gatt/include	\
				bluedroid/btc/profile/std/gap/include	\
				bluedroid/btc/profile/std/sdp/include	\
				bluedroid/btc/profile/std/include	\
				bluedroid/btc/include		\
				bluedroid/stack/btm/include		\
				bluedroid/stack/btu/include		\
				bluedroid/stack/gap/include		\
				bluedroid/stack/gatt/include		\
				bluedroid/stack/hcic/include		\
				bluedroid/stack/l2cap/include		\
				bluedroid/stack/sdp/include		\
				bluedroid/stack/smp/include		\
				bluedroid/stack/include			\
				bluedroid/api/include		\
				bluedroid/include			\
				include	

CFLAGS += -Wno-error=unused-label -Wno-error=return-type -Wno-error=missing-braces -Wno-error=pointer-sign -Wno-error=parentheses -Wno-error=format
=======
COMPONENT_ADD_INCLUDEDIRS := include

CFLAGS += -Wno-error=unused-label -Wno-error=return-type -Wno-error=missing-braces -Wno-error=pointer-sign -Wno-error=parentheses
>>>>>>> 7e433ae3

LIBS := btdm_app

COMPONENT_ADD_LDFLAGS := -lbt -L $(COMPONENT_PATH)/lib \
                           $(addprefix -l,$(LIBS)) \
                          $(LINKER_SCRIPTS)

<<<<<<< HEAD
COMPONENT_SRCDIRS := 	bluedroid/bta/dm			\
			bluedroid/bta/gatt			\
			bluedroid/bta/hh			\
			bluedroid/bta/sdp			\
			bluedroid/bta/sys			\
			bluedroid/bta				\
			bluedroid/btcore			\
			bluedroid/btif				\
			bluedroid/device			\
			bluedroid/gki				\
			bluedroid/hci				\
			bluedroid/main				\
			bluedroid/osi				\
			bluedroid/btc/core		\
			bluedroid/btc/profile/esp/blufi	\
			bluedroid/btc/profile/std/gap		\
			bluedroid/btc/profile/std/gatt		\
			bluedroid/btc/profile			\
			bluedroid/stack/btm			\
			bluedroid/stack/btu			\
			bluedroid/stack/gap			\
			bluedroid/stack/gatt			\
			bluedroid/stack/hcic			\
			bluedroid/stack/include			\
			bluedroid/stack/l2cap			\
			bluedroid/stack/sdp			\
			bluedroid/stack/smp			\
			bluedroid/stack				\
			bluedroid/api			\
			bluedroid				\
			.

include $(IDF_PATH)/make/component_common.mk

=======
>>>>>>> 7e433ae3
ALL_LIB_FILES := $(patsubst %,$(COMPONENT_PATH)/lib/lib%.a,$(LIBS))
$(COMPONENT_LIBRARY): $(ALL_LIB_FILES)

COMPONENT_SUBMODULES += lib<|MERGE_RESOLUTION|>--- conflicted
+++ resolved
@@ -2,7 +2,6 @@
 # Component Makefile
 #
 
-<<<<<<< HEAD
 COMPONENT_ADD_INCLUDEDIRS :=	bluedroid/bta/include			\
 				bluedroid/bta/sys/include		\
 				bluedroid/btcore/include		\
@@ -32,11 +31,6 @@
 				include	
 
 CFLAGS += -Wno-error=unused-label -Wno-error=return-type -Wno-error=missing-braces -Wno-error=pointer-sign -Wno-error=parentheses -Wno-error=format
-=======
-COMPONENT_ADD_INCLUDEDIRS := include
-
-CFLAGS += -Wno-error=unused-label -Wno-error=return-type -Wno-error=missing-braces -Wno-error=pointer-sign -Wno-error=parentheses
->>>>>>> 7e433ae3
 
 LIBS := btdm_app
 
@@ -44,7 +38,6 @@
                            $(addprefix -l,$(LIBS)) \
                           $(LINKER_SCRIPTS)
 
-<<<<<<< HEAD
 COMPONENT_SRCDIRS := 	bluedroid/bta/dm			\
 			bluedroid/bta/gatt			\
 			bluedroid/bta/hh			\
@@ -79,8 +72,6 @@
 
 include $(IDF_PATH)/make/component_common.mk
 
-=======
->>>>>>> 7e433ae3
 ALL_LIB_FILES := $(patsubst %,$(COMPONENT_PATH)/lib/lib%.a,$(LIBS))
 $(COMPONENT_LIBRARY): $(ALL_LIB_FILES)
 
