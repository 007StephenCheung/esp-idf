--- conflicted
+++ resolved
@@ -16,30 +16,8 @@
 #include "rom/ets_sys.h"
 #include "rom/uart.h"
 #include "sdkconfig.h"
-<<<<<<< HEAD
-
-typedef enum{
-    XTAL_40M = 40,
-    XTAL_26M = 26,
-    XTAL_24M = 24,
-    XTAL_AUTO = 0
-} xtal_freq_t;
-
-typedef enum{
-    CPU_80M = 1,
-    CPU_160M = 2,
-    CPU_240M = 3,
-} cpu_freq_t;
-
-extern void phy_get_romfunc_addr();
-
-// TODO: these functions need to be moved from librtc to ESP-IDF
-extern void rtc_init_lite(xtal_freq_t xtal_freq);
-extern void rtc_set_cpu_freq(cpu_freq_t cpu_freq);
-=======
 #include "phy.h"
 #include "rtc.h"
->>>>>>> de5279ce
 
 /*
  * This function is not exposed as an API at this point,
