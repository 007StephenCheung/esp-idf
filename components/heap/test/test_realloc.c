/*
 Generic test for realloc
*/

#include <stdlib.h>
#include <string.h>
#include "unity.h"
#include "sdkconfig.h"
#include "esp_heap_caps.h"
#include "soc/soc_memory_layout.h"


#ifndef CONFIG_HEAP_POISONING_COMPREHENSIVE
/* (can't realloc in place if comprehensive is enabled) */
<<<<<<< HEAD
/* Due nature of TLSF realloc may not shrink in place */
TEST_CASE("realloc shrink buffer in place", "[heap][ignore]")
{
    void *p = NULL;
=======

TEST_CASE("realloc shrink buffer in place", "[heap]")
{
>>>>>>> 741960d5
    void *x = malloc(64);
    TEST_ASSERT(x);
    void *y = realloc(x, 48);
    TEST_ASSERT_EQUAL_PTR(x, y);
}

#endif

#ifndef CONFIG_ESP32S2_MEMPROT_FEATURE
TEST_CASE("realloc shrink buffer with EXEC CAPS", "[heap]")
{
    const size_t buffer_size = 64;

    void *x = heap_caps_malloc(buffer_size, MALLOC_CAP_EXEC);
    TEST_ASSERT(x);
    void *y = heap_caps_realloc(x, buffer_size - 16, MALLOC_CAP_EXEC);
    TEST_ASSERT(y);

    //y needs to fall in a compatible memory area of IRAM:
    TEST_ASSERT(esp_ptr_executable(y));

    free(y);
}

TEST_CASE("realloc move data to a new heap type", "[heap]")
{
    const char *test = "I am some test content to put in the heap";
    char buf[64];
    memset(buf, 0xEE, 64);
    strlcpy(buf, test, 64);

    char *a = malloc(64);
    memcpy(a, buf, 64);
    // move data from 'a' to IRAM
    char *b = heap_caps_realloc(a, 64, MALLOC_CAP_EXEC);
    TEST_ASSERT_NOT_NULL(b);
    TEST_ASSERT_NOT_EQUAL(a, b);
    TEST_ASSERT(heap_caps_check_integrity(MALLOC_CAP_INVALID, true));
    TEST_ASSERT_EQUAL_HEX32_ARRAY(buf, b, 64 / sizeof(uint32_t));

    // Move data back to DRAM
    char *c = heap_caps_realloc(b, 48, MALLOC_CAP_8BIT);
    TEST_ASSERT_NOT_NULL(c);
    TEST_ASSERT_NOT_EQUAL(b, c);
    TEST_ASSERT(heap_caps_check_integrity(MALLOC_CAP_INVALID, true));
    TEST_ASSERT_EQUAL_HEX8_ARRAY(buf, c, 48);

    free(c);
}
#endif<|MERGE_RESOLUTION|>--- conflicted
+++ resolved
@@ -12,16 +12,9 @@
 
 #ifndef CONFIG_HEAP_POISONING_COMPREHENSIVE
 /* (can't realloc in place if comprehensive is enabled) */
-<<<<<<< HEAD
 /* Due nature of TLSF realloc may not shrink in place */
 TEST_CASE("realloc shrink buffer in place", "[heap][ignore]")
 {
-    void *p = NULL;
-=======
-
-TEST_CASE("realloc shrink buffer in place", "[heap]")
-{
->>>>>>> 741960d5
     void *x = malloc(64);
     TEST_ASSERT(x);
     void *y = realloc(x, 48);
