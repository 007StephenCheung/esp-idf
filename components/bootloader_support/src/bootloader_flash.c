// Copyright 2015-2016 Espressif Systems (Shanghai) PTE LTD
//
// Licensed under the Apache License, Version 2.0 (the "License");
// you may not use this file except in compliance with the License.
// You may obtain a copy of the License at

//     http://www.apache.org/licenses/LICENSE-2.0
//
// Unless required by applicable law or agreed to in writing, software
// distributed under the License is distributed on an "AS IS" BASIS,
// WITHOUT WARRANTIES OR CONDITIONS OF ANY KIND, either express or implied.
// See the License for the specific language governing permissions and
// limitations under the License.
#include <stddef.h>

#include <bootloader_flash.h>
#include <esp_log.h>
#include <esp_spi_flash.h> /* including in bootloader for error values */
#include <esp_flash_encrypt.h>
#if CONFIG_IDF_TARGET_ESP32S2BETA
#include "esp32s2beta/rom/spi_flash.h"
#endif

#ifndef BOOTLOADER_BUILD
/* Normal app version maps to esp_spi_flash.h operations...
 */
static const char *TAG = "bootloader_mmap";

static spi_flash_mmap_handle_t map;

uint32_t bootloader_mmap_get_free_pages()
{
    return spi_flash_mmap_get_free_pages(SPI_FLASH_MMAP_DATA);
}

const void *bootloader_mmap(uint32_t src_addr, uint32_t size)
{
    if (map) {
        ESP_LOGE(TAG, "tried to bootloader_mmap twice");
        return NULL; /* existing mapping in use... */
    }
    const void *result = NULL;
    uint32_t src_page = src_addr & ~(SPI_FLASH_MMU_PAGE_SIZE - 1);
    size += (src_addr - src_page);
    esp_err_t err = spi_flash_mmap(src_page, size, SPI_FLASH_MMAP_DATA, &result, &map);
    if (err != ESP_OK) {
        ESP_LOGE(TAG, "spi_flash_mmap failed: 0x%x", err);
        return NULL;
    }
    return (void *)((intptr_t)result + (src_addr - src_page));
}

void bootloader_munmap(const void *mapping)
{
    if (mapping && map) {
        spi_flash_munmap(map);
    }
    map = 0;
}

esp_err_t bootloader_flash_read(size_t src, void *dest, size_t size, bool allow_decrypt)
{
    if (allow_decrypt && esp_flash_encryption_enabled()) {
        return spi_flash_read_encrypted(src, dest, size);
    } else {
        return spi_flash_read(src, dest, size);
    }
}

esp_err_t bootloader_flash_write(size_t dest_addr, void *src, size_t size, bool write_encrypted)
{
    if (write_encrypted) {
#if CONFIG_IDF_TARGET_ESP32
        return spi_flash_write_encrypted(dest_addr, src, size);
#elif CONFIG_IDF_TARGET_ESP32S2BETA
        return SPI_Encrypt_Write(dest_addr, src, size);
#endif
    } else {
        return spi_flash_write(dest_addr, src, size);
    }
}

esp_err_t bootloader_flash_erase_sector(size_t sector)
{
    return spi_flash_erase_sector(sector);
}

esp_err_t bootloader_flash_erase_range(uint32_t start_addr, uint32_t size)
{
    return spi_flash_erase_range(start_addr, size);
}

#else
/* Bootloader version, uses ROM functions only */
#include <soc/dport_reg.h>
#if CONFIG_IDF_TARGET_ESP32
#include <esp32/rom/spi_flash.h>
#include <esp32/rom/cache.h>
#elif CONFIG_IDF_TARGET_ESP32S2BETA
#include <esp32s2beta/rom/spi_flash.h>
#include <esp32s2beta/rom/cache.h>
#endif
static const char *TAG = "bootloader_flash";

#if CONFIG_IDF_TARGET_ESP32
/* Use first 50 blocks in MMU for bootloader_mmap,
   50th block for bootloader_flash_read
*/
<<<<<<< HEAD
#define MMU_BLOCK0_VADDR  SOC_DROM_LOW
#define MMU_SIZE          (0x320000)
#define MMU_BLOCK50_VADDR (MMU_BLOCK0_VADDR + MMU_SIZE)
#elif CONFIG_IDF_TARGET_ESP32S2BETA
/* Use first 63 blocks in MMU for bootloader_mmap,
   63th block for bootloader_flash_read
*/
#define MMU_BLOCK0_VADDR  SOC_DROM_LOW
#define MMU_SIZE          (0x3f0000)
#define MMU_BLOCK63_VADDR (MMU_BLOCK0_VADDR + MMU_SIZE)
#endif
=======
#define MMU_BLOCK0_VADDR  0x3f400000
#define MMU_BLOCK50_VADDR 0x3f720000
#define MMU_FREE_PAGES    ((MMU_BLOCK50_VADDR - MMU_BLOCK0_VADDR) / FLASH_BLOCK_SIZE)
>>>>>>> 16b300bd

static bool mapped;

// Current bootloader mapping (ab)used for bootloader_read()
static uint32_t current_read_mapping = UINT32_MAX;

uint32_t bootloader_mmap_get_free_pages()
{
    /**
     * Allow mapping up to 50 of the 51 available MMU blocks (last one used for reads)
     * Since, bootloader_mmap function below assumes it to be 0x320000 (50 pages), we can safely do this.
     */
    return MMU_FREE_PAGES;
}

const void *bootloader_mmap(uint32_t src_addr, uint32_t size)
{
    if (mapped) {
        ESP_LOGE(TAG, "tried to bootloader_mmap twice");
        return NULL; /* can't map twice */
    }
    if (size > MMU_SIZE) {
        ESP_LOGE(TAG, "bootloader_mmap excess size %x", size);
        return NULL;
    }

    uint32_t src_addr_aligned = src_addr & MMU_FLASH_MASK;
    uint32_t count = bootloader_cache_pages_to_map(size, src_addr);
#if CONFIG_IDF_TARGET_ESP32
    Cache_Read_Disable(0);
    Cache_Flush(0);
#elif CONFIG_IDF_TARGET_ESP32S2BETA
    uint32_t autoload = Cache_Suspend_ICache();
    Cache_Invalidate_ICache_All();
#endif
    ESP_LOGD(TAG, "mmu set paddr=%08x count=%d size=%x src_addr=%x src_addr_aligned=%x",
             src_addr & MMU_FLASH_MASK, count, size, src_addr, src_addr_aligned );
#if CONFIG_IDF_TARGET_ESP32
    int e = cache_flash_mmu_set(0, 0, MMU_BLOCK0_VADDR, src_addr_aligned, 64, count);
#elif CONFIG_IDF_TARGET_ESP32S2BETA
    int e = Cache_Ibus_MMU_Set(DPORT_MMU_ACCESS_FLASH, MMU_BLOCK0_VADDR, src_addr_aligned, 64, count, 0);
#endif
    if (e != 0) {
        ESP_LOGE(TAG, "cache_flash_mmu_set failed: %d\n", e);
#if CONFIG_IDF_TARGET_ESP32
        Cache_Read_Enable(0);
#elif CONFIG_IDF_TARGET_ESP32S2BETA
        Cache_Resume_ICache(autoload);
#endif
        return NULL;
    }
#if CONFIG_IDF_TARGET_ESP32
    Cache_Read_Enable(0);
#elif CONFIG_IDF_TARGET_ESP32S2BETA
    Cache_Resume_ICache(autoload);
#endif

    mapped = true;

    return (void *)(MMU_BLOCK0_VADDR + (src_addr - src_addr_aligned));
}

void bootloader_munmap(const void *mapping)
{
    if (mapped)  {
#if CONFIG_IDF_TARGET_ESP32
        /* Full MMU reset */
        Cache_Read_Disable(0);
        Cache_Flush(0);
        mmu_init(0);
#elif CONFIG_IDF_TARGET_ESP32S2BETA
        //TODO, save the autoload value.
        Cache_Suspend_ICache();
        Cache_Invalidate_ICache_All();
        Cache_MMU_Init();
#endif
        mapped = false;
        current_read_mapping = UINT32_MAX;
    }
}

static esp_err_t spi_to_esp_err(esp_rom_spiflash_result_t r)
{
    switch (r) {
    case ESP_ROM_SPIFLASH_RESULT_OK:
        return ESP_OK;
    case ESP_ROM_SPIFLASH_RESULT_ERR:
        return ESP_ERR_FLASH_OP_FAIL;
    case ESP_ROM_SPIFLASH_RESULT_TIMEOUT:
        return ESP_ERR_FLASH_OP_TIMEOUT;
    default:
        return ESP_FAIL;
    }
}

static esp_err_t bootloader_flash_read_no_decrypt(size_t src_addr, void *dest, size_t size)
{
#if CONFIG_IDF_TARGET_ESP32
    Cache_Read_Disable(0);
    Cache_Flush(0);
#elif CONFIG_IDF_TARGET_ESP32S2BETA
    uint32_t autoload = Cache_Suspend_ICache();
#endif
    esp_rom_spiflash_result_t r = esp_rom_spiflash_read(src_addr, dest, size);
#if CONFIG_IDF_TARGET_ESP32
    Cache_Read_Enable(0);
#elif CONFIG_IDF_TARGET_ESP32S2BETA
    Cache_Resume_ICache(autoload);
#endif

    return spi_to_esp_err(r);
}

static esp_err_t bootloader_flash_read_allow_decrypt(size_t src_addr, void *dest, size_t size)
{
    uint32_t *dest_words = (uint32_t *)dest;

    for (int word = 0; word < size / 4; word++) {
        uint32_t word_src = src_addr + word * 4;  /* Read this offset from flash */
        uint32_t map_at = word_src & MMU_FLASH_MASK; /* Map this 64KB block from flash */
        uint32_t *map_ptr;
        if (map_at != current_read_mapping) {
            /* Move the 64KB mmu mapping window to fit map_at */
#if CONFIG_IDF_TARGET_ESP32
            Cache_Read_Disable(0);
            Cache_Flush(0);
#elif CONFIG_IDF_TARGET_ESP32S2BETA
            uint32_t autoload = Cache_Suspend_ICache();
            Cache_Invalidate_ICache_All();
#endif
            ESP_LOGD(TAG, "mmu set block paddr=0x%08x (was 0x%08x)", map_at, current_read_mapping);
#if CONFIG_IDF_TARGET_ESP32
            int e = cache_flash_mmu_set(0, 0, MMU_BLOCK50_VADDR, map_at, 64, 1);
#elif CONFIG_IDF_TARGET_ESP32S2BETA
            int e = Cache_Ibus_MMU_Set(DPORT_MMU_ACCESS_FLASH, MMU_BLOCK63_VADDR, map_at, 64, 1, 0);
#endif
            if (e != 0) {
                ESP_LOGE(TAG, "cache_flash_mmu_set failed: %d\n", e);
#if CONFIG_IDF_TARGET_ESP32
                Cache_Read_Enable(0);
#elif CONFIG_IDF_TARGET_ESP32S2BETA
                Cache_Resume_ICache(autoload);
#endif
                return ESP_FAIL;
            }
            current_read_mapping = map_at;
#if CONFIG_IDF_TARGET_ESP32
            Cache_Read_Enable(0);
#elif CONFIG_IDF_TARGET_ESP32S2BETA
            Cache_Resume_ICache(autoload);
#endif
        }
#if CONFIG_IDF_TARGET_ESP32
        map_ptr = (uint32_t *)(MMU_BLOCK50_VADDR + (word_src - map_at));
#elif CONFIG_IDF_TARGET_ESP32S2BETA
        map_ptr = (uint32_t *)(MMU_BLOCK63_VADDR + (word_src - map_at));
#endif
        dest_words[word] = *map_ptr;
    }
    return ESP_OK;
}

esp_err_t bootloader_flash_read(size_t src_addr, void *dest, size_t size, bool allow_decrypt)
{
    if (src_addr & 3) {
        ESP_LOGE(TAG, "bootloader_flash_read src_addr 0x%x not 4-byte aligned", src_addr);
        return ESP_FAIL;
    }
    if (size & 3) {
        ESP_LOGE(TAG, "bootloader_flash_read size 0x%x not 4-byte aligned", size);
        return ESP_FAIL;
    }
    if ((intptr_t)dest & 3) {
        ESP_LOGE(TAG, "bootloader_flash_read dest 0x%x not 4-byte aligned", (intptr_t)dest);
        return ESP_FAIL;
    }

    if (allow_decrypt) {
        return bootloader_flash_read_allow_decrypt(src_addr, dest, size);
    } else {
        return bootloader_flash_read_no_decrypt(src_addr, dest, size);
    }
}

esp_err_t bootloader_flash_write(size_t dest_addr, void *src, size_t size, bool write_encrypted)
{
    esp_err_t err;
    size_t alignment = write_encrypted ? 32 : 4;
    if ((dest_addr % alignment) != 0) {
        ESP_LOGE(TAG, "bootloader_flash_write dest_addr 0x%x not %d-byte aligned", dest_addr, alignment);
        return ESP_FAIL;
    }
    if ((size % alignment) != 0) {
        ESP_LOGE(TAG, "bootloader_flash_write size 0x%x not %d-byte aligned", size, alignment);
        return ESP_FAIL;
    }
    if (((intptr_t)src % 4) != 0) {
        ESP_LOGE(TAG, "bootloader_flash_write src 0x%x not 4 byte aligned", (intptr_t)src);
        return ESP_FAIL;
    }

    err = spi_to_esp_err(esp_rom_spiflash_unlock());
    if (err != ESP_OK) {
        return err;
    }

    if (write_encrypted) {
#if CONFIG_IDF_TARGET_ESP32
        return spi_to_esp_err(esp_rom_spiflash_write_encrypted(dest_addr, src, size));
#elif CONFIG_IDF_TARGET_ESP32S2BETA
        // TODO: use the same ROM AP here
        return spi_to_esp_err(SPI_Encrypt_Write(dest_addr, src, size));
#endif
    } else {
        return spi_to_esp_err(esp_rom_spiflash_write(dest_addr, src, size));
    }
}

esp_err_t bootloader_flash_erase_sector(size_t sector)
{
    return spi_to_esp_err(esp_rom_spiflash_erase_sector(sector));
}

esp_err_t bootloader_flash_erase_range(uint32_t start_addr, uint32_t size)
{
    if (start_addr % FLASH_SECTOR_SIZE != 0) {
        return ESP_ERR_INVALID_ARG;
    }
    if (size % FLASH_SECTOR_SIZE != 0) {
        return ESP_ERR_INVALID_SIZE;
    }
    size_t start = start_addr / FLASH_SECTOR_SIZE;
    size_t end = start + size / FLASH_SECTOR_SIZE;
    const size_t sectors_per_block = FLASH_BLOCK_SIZE / FLASH_SECTOR_SIZE;

    esp_rom_spiflash_result_t rc = ESP_ROM_SPIFLASH_RESULT_OK;
    for (size_t sector = start; sector != end && rc == ESP_ROM_SPIFLASH_RESULT_OK; ) {
        if (sector % sectors_per_block == 0 && end - sector >= sectors_per_block) {
            rc = esp_rom_spiflash_erase_block(sector / sectors_per_block);
            sector += sectors_per_block;
        } else {
            rc = esp_rom_spiflash_erase_sector(sector);
            ++sector;
        }
    }
    return spi_to_esp_err(rc);
}
#endif<|MERGE_RESOLUTION|>--- conflicted
+++ resolved
@@ -106,10 +106,10 @@
 /* Use first 50 blocks in MMU for bootloader_mmap,
    50th block for bootloader_flash_read
 */
-<<<<<<< HEAD
 #define MMU_BLOCK0_VADDR  SOC_DROM_LOW
 #define MMU_SIZE          (0x320000)
 #define MMU_BLOCK50_VADDR (MMU_BLOCK0_VADDR + MMU_SIZE)
+#define FLASH_READ_VADDR MMU_BLOCK50_VADDR
 #elif CONFIG_IDF_TARGET_ESP32S2BETA
 /* Use first 63 blocks in MMU for bootloader_mmap,
    63th block for bootloader_flash_read
@@ -117,13 +117,11 @@
 #define MMU_BLOCK0_VADDR  SOC_DROM_LOW
 #define MMU_SIZE          (0x3f0000)
 #define MMU_BLOCK63_VADDR (MMU_BLOCK0_VADDR + MMU_SIZE)
-#endif
-=======
-#define MMU_BLOCK0_VADDR  0x3f400000
-#define MMU_BLOCK50_VADDR 0x3f720000
-#define MMU_FREE_PAGES    ((MMU_BLOCK50_VADDR - MMU_BLOCK0_VADDR) / FLASH_BLOCK_SIZE)
->>>>>>> 16b300bd
-
+#define FLASH_READ_VADDR MMU_BLOCK63_VADDR
+#endif
+
+#define MMU_FREE_PAGES    (MMU_SIZE / FLASH_BLOCK_SIZE)
+    
 static bool mapped;
 
 // Current bootloader mapping (ab)used for bootloader_read()
@@ -255,9 +253,9 @@
 #endif
             ESP_LOGD(TAG, "mmu set block paddr=0x%08x (was 0x%08x)", map_at, current_read_mapping);
 #if CONFIG_IDF_TARGET_ESP32
-            int e = cache_flash_mmu_set(0, 0, MMU_BLOCK50_VADDR, map_at, 64, 1);
-#elif CONFIG_IDF_TARGET_ESP32S2BETA
-            int e = Cache_Ibus_MMU_Set(DPORT_MMU_ACCESS_FLASH, MMU_BLOCK63_VADDR, map_at, 64, 1, 0);
+            int e = cache_flash_mmu_set(0, 0, FLASH_READ_VADDR, map_at, 64, 1);
+#elif CONFIG_IDF_TARGET_ESP32S2BETA
+            int e = Cache_Ibus_MMU_Set(DPORT_MMU_ACCESS_FLASH, FLASH_READ_VADDR, map_at, 64, 1, 0);
 #endif
             if (e != 0) {
                 ESP_LOGE(TAG, "cache_flash_mmu_set failed: %d\n", e);
@@ -275,11 +273,7 @@
             Cache_Resume_ICache(autoload);
 #endif
         }
-#if CONFIG_IDF_TARGET_ESP32
-        map_ptr = (uint32_t *)(MMU_BLOCK50_VADDR + (word_src - map_at));
-#elif CONFIG_IDF_TARGET_ESP32S2BETA
-        map_ptr = (uint32_t *)(MMU_BLOCK63_VADDR + (word_src - map_at));
-#endif
+        map_ptr = (uint32_t *)(FLASH_READ_VADDR + (word_src - map_at));
         dest_words[word] = *map_ptr;
     }
     return ESP_OK;
